package api

import (
	"encoding/json"
	"fmt"
	"net/http"
	"net/http/httptest"
	"os"
	"strings"
	"testing"
	"time"

	"github.com/hashicorp/nomad/nomad/structs"
	"github.com/hashicorp/nomad/testutil"
	"github.com/stretchr/testify/assert"
)

type configCallback func(c *Config)

// seen is used to track which tests we have already marked as parallel
var seen map[*testing.T]struct{}

func init() {
	seen = make(map[*testing.T]struct{})
}

func makeACLClient(t *testing.T, cb1 configCallback,
	cb2 testutil.ServerConfigCallback) (*Client, *testutil.TestServer, *ACLToken) {
	client, server := makeClient(t, cb1, func(c *testutil.TestServerConfig) {
		c.ACL.Enabled = true
		if cb2 != nil {
			cb2(c)
		}
	})

	// Get the root token
	root, _, err := client.ACLTokens().Bootstrap(nil)
	if err != nil {
		t.Fatalf("failed to bootstrap ACLs: %v", err)
	}
	client.SetSecretID(root.SecretID)
	return client, server, root
}

func makeClient(t *testing.T, cb1 configCallback,
	cb2 testutil.ServerConfigCallback) (*Client, *testutil.TestServer) {
	// Make client config
	conf := DefaultConfig()
	if cb1 != nil {
		cb1(conf)
	}

	// Create server
	server := testutil.NewTestServer(t, cb2)
	conf.Address = "http://" + server.HTTPAddr

	// Create client
	client, err := NewClient(conf)
	if err != nil {
		t.Fatalf("err: %v", err)
	}

	return client, server
}

func TestRequestTime(t *testing.T) {
	t.Parallel()
	srv := httptest.NewServer(http.HandlerFunc(func(w http.ResponseWriter, r *http.Request) {
		time.Sleep(100 * time.Millisecond)
		d, err := json.Marshal(struct{ Done bool }{true})
		if err != nil {
			http.Error(w, err.Error(), http.StatusInternalServerError)
			return
		}
		w.Write(d)
	}))
	defer srv.Close()

	conf := DefaultConfig()
	conf.Address = srv.URL

	client, err := NewClient(conf)
	if err != nil {
		t.Fatalf("err: %v", err)
	}

	var out interface{}

	qm, err := client.query("/", &out, nil)
	if err != nil {
		t.Fatalf("query err: %v", err)
	}
	if qm.RequestTime == 0 {
		t.Errorf("bad request time: %d", qm.RequestTime)
	}

	wm, err := client.write("/", struct{ S string }{"input"}, &out, nil)
	if err != nil {
		t.Fatalf("write err: %v", err)
	}
	if wm.RequestTime == 0 {
		t.Errorf("bad request time: %d", wm.RequestTime)
	}

	wm, err = client.delete("/", &out, nil)
	if err != nil {
		t.Fatalf("delete err: %v", err)
	}
	if wm.RequestTime == 0 {
		t.Errorf("bad request time: %d", wm.RequestTime)
	}
}

func TestDefaultConfig_env(t *testing.T) {
	t.Parallel()
	url := "http://1.2.3.4:5678"
	auth := []string{"nomaduser", "12345"}
<<<<<<< HEAD
	region := "test"
	namespace := "dev"
=======
	token := "foobar"
>>>>>>> 1dc79e07

	os.Setenv("NOMAD_ADDR", url)
	defer os.Setenv("NOMAD_ADDR", "")

	os.Setenv("NOMAD_REGION", region)
	defer os.Setenv("NOMAD_REGION", "")

	os.Setenv("NOMAD_NAMESPACE", namespace)
	defer os.Setenv("NOMAD_NAMESPACE", "")

	os.Setenv("NOMAD_HTTP_AUTH", strings.Join(auth, ":"))
	defer os.Setenv("NOMAD_HTTP_AUTH", "")

	os.Setenv("NOMAD_TOKEN", token)
	defer os.Setenv("NOMAD_TOKEN", "")

	config := DefaultConfig()

	if config.Address != url {
		t.Errorf("expected %q to be %q", config.Address, url)
	}

	if config.Region != region {
		t.Errorf("expected %q to be %q", config.Region, region)
	}

	if config.Namespace != namespace {
		t.Errorf("expected %q to be %q", config.Namespace, namespace)
	}

	if config.HttpAuth.Username != auth[0] {
		t.Errorf("expected %q to be %q", config.HttpAuth.Username, auth[0])
	}

	if config.HttpAuth.Password != auth[1] {
		t.Errorf("expected %q to be %q", config.HttpAuth.Password, auth[1])
	}

	if config.SecretID != token {
		t.Errorf("Expected %q to be %q", config.SecretID, token)
	}
}

func TestSetQueryOptions(t *testing.T) {
	t.Parallel()
	c, s := makeClient(t, nil, nil)
	defer s.Stop()

	r, _ := c.newRequest("GET", "/v1/jobs")
	q := &QueryOptions{
		Region:     "foo",
		Namespace:  "bar",
		AllowStale: true,
		WaitIndex:  1000,
		WaitTime:   100 * time.Second,
		SecretID:   "foobar",
	}
	r.setQueryOptions(q)

	if r.params.Get("region") != "foo" {
		t.Fatalf("bad: %v", r.params)
	}
	if r.params.Get("namespace") != "bar" {
		t.Fatalf("bad: %v", r.params)
	}
	if _, ok := r.params["stale"]; !ok {
		t.Fatalf("bad: %v", r.params)
	}
	if r.params.Get("index") != "1000" {
		t.Fatalf("bad: %v", r.params)
	}
	if r.params.Get("wait") != "100000ms" {
		t.Fatalf("bad: %v", r.params)
	}
	if r.token != "foobar" {
		t.Fatalf("bad: %v", r.token)
	}
}

func TestSetWriteOptions(t *testing.T) {
	t.Parallel()
	c, s := makeClient(t, nil, nil)
	defer s.Stop()

	r, _ := c.newRequest("GET", "/v1/jobs")
	q := &WriteOptions{
<<<<<<< HEAD
		Region:    "foo",
		Namespace: "bar",
=======
		Region:   "foo",
		SecretID: "foobar",
>>>>>>> 1dc79e07
	}
	r.setWriteOptions(q)

	if r.params.Get("region") != "foo" {
		t.Fatalf("bad: %v", r.params)
	}
<<<<<<< HEAD
	if r.params.Get("namespace") != "bar" {
		t.Fatalf("bad: %v", r.params)
=======
	if r.token != "foobar" {
		t.Fatalf("bad: %v", r.token)
>>>>>>> 1dc79e07
	}
}

func TestRequestToHTTP(t *testing.T) {
	t.Parallel()
	c, s := makeClient(t, nil, nil)
	defer s.Stop()

	r, _ := c.newRequest("DELETE", "/v1/jobs/foo")
	q := &QueryOptions{
<<<<<<< HEAD
		Region:    "foo",
		Namespace: "bar",
=======
		Region:   "foo",
		SecretID: "foobar",
>>>>>>> 1dc79e07
	}
	r.setQueryOptions(q)
	req, err := r.toHTTP()
	if err != nil {
		t.Fatalf("err: %v", err)
	}

	if req.Method != "DELETE" {
		t.Fatalf("bad: %v", req)
	}
	if req.URL.RequestURI() != "/v1/jobs/foo?namespace=bar&region=foo" {
		t.Fatalf("bad: %v", req)
	}
	if req.Header.Get("X-Nomad-Token") != "foobar" {
		t.Fatalf("bad: %v", req)
	}
}

func TestParseQueryMeta(t *testing.T) {
	t.Parallel()
	resp := &http.Response{
		Header: make(map[string][]string),
	}
	resp.Header.Set("X-Nomad-Index", "12345")
	resp.Header.Set("X-Nomad-LastContact", "80")
	resp.Header.Set("X-Nomad-KnownLeader", "true")

	qm := &QueryMeta{}
	if err := parseQueryMeta(resp, qm); err != nil {
		t.Fatalf("err: %v", err)
	}

	if qm.LastIndex != 12345 {
		t.Fatalf("Bad: %v", qm)
	}
	if qm.LastContact != 80*time.Millisecond {
		t.Fatalf("Bad: %v", qm)
	}
	if !qm.KnownLeader {
		t.Fatalf("Bad: %v", qm)
	}
}

func TestParseWriteMeta(t *testing.T) {
	t.Parallel()
	resp := &http.Response{
		Header: make(map[string][]string),
	}
	resp.Header.Set("X-Nomad-Index", "12345")

	wm := &WriteMeta{}
	if err := parseWriteMeta(resp, wm); err != nil {
		t.Fatalf("err: %v", err)
	}

	if wm.LastIndex != 12345 {
		t.Fatalf("Bad: %v", wm)
	}
}

func TestQueryString(t *testing.T) {
	t.Parallel()
	c, s := makeClient(t, nil, nil)
	defer s.Stop()

	r, _ := c.newRequest("PUT", "/v1/abc?foo=bar&baz=zip")
	q := &WriteOptions{
		Region:    "foo",
		Namespace: "bar",
	}
	r.setWriteOptions(q)

	req, err := r.toHTTP()
	if err != nil {
		t.Fatalf("err: %s", err)
	}

	if uri := req.URL.RequestURI(); uri != "/v1/abc?baz=zip&foo=bar&namespace=bar&region=foo" {
		t.Fatalf("bad uri: %q", uri)
	}
}

func TestClient_NodeClient(t *testing.T) {
	http := "testdomain:4646"
	tlsNode := func(string, *QueryOptions) (*Node, *QueryMeta, error) {
		return &Node{
			ID:         structs.GenerateUUID(),
			Status:     "ready",
			HTTPAddr:   http,
			TLSEnabled: true,
		}, nil, nil
	}
	noTlsNode := func(string, *QueryOptions) (*Node, *QueryMeta, error) {
		return &Node{
			ID:         structs.GenerateUUID(),
			Status:     "ready",
			HTTPAddr:   http,
			TLSEnabled: false,
		}, nil, nil
	}

	optionNoRegion := &QueryOptions{}
	optionRegion := &QueryOptions{
		Region: "foo",
	}

	clientNoRegion, err := NewClient(DefaultConfig())
	assert.Nil(t, err)

	regionConfig := DefaultConfig()
	regionConfig.Region = "bar"
	clientRegion, err := NewClient(regionConfig)
	assert.Nil(t, err)

	expectedTLSAddr := fmt.Sprintf("https://%s", http)
	expectedNoTLSAddr := fmt.Sprintf("http://%s", http)

	cases := []struct {
		Node                  nodeLookup
		QueryOptions          *QueryOptions
		Client                *Client
		ExpectedAddr          string
		ExpectedRegion        string
		ExpectedTLSServerName string
	}{
		{
			Node:                  tlsNode,
			QueryOptions:          optionNoRegion,
			Client:                clientNoRegion,
			ExpectedAddr:          expectedTLSAddr,
			ExpectedRegion:        "global",
			ExpectedTLSServerName: "client.global.nomad",
		},
		{
			Node:                  tlsNode,
			QueryOptions:          optionRegion,
			Client:                clientNoRegion,
			ExpectedAddr:          expectedTLSAddr,
			ExpectedRegion:        "foo",
			ExpectedTLSServerName: "client.foo.nomad",
		},
		{
			Node:                  tlsNode,
			QueryOptions:          optionRegion,
			Client:                clientRegion,
			ExpectedAddr:          expectedTLSAddr,
			ExpectedRegion:        "foo",
			ExpectedTLSServerName: "client.foo.nomad",
		},
		{
			Node:                  tlsNode,
			QueryOptions:          optionNoRegion,
			Client:                clientRegion,
			ExpectedAddr:          expectedTLSAddr,
			ExpectedRegion:        "bar",
			ExpectedTLSServerName: "client.bar.nomad",
		},
		{
			Node:                  noTlsNode,
			QueryOptions:          optionNoRegion,
			Client:                clientNoRegion,
			ExpectedAddr:          expectedNoTLSAddr,
			ExpectedRegion:        "global",
			ExpectedTLSServerName: "",
		},
		{
			Node:                  noTlsNode,
			QueryOptions:          optionRegion,
			Client:                clientNoRegion,
			ExpectedAddr:          expectedNoTLSAddr,
			ExpectedRegion:        "foo",
			ExpectedTLSServerName: "",
		},
		{
			Node:                  noTlsNode,
			QueryOptions:          optionRegion,
			Client:                clientRegion,
			ExpectedAddr:          expectedNoTLSAddr,
			ExpectedRegion:        "foo",
			ExpectedTLSServerName: "",
		},
		{
			Node:                  noTlsNode,
			QueryOptions:          optionNoRegion,
			Client:                clientRegion,
			ExpectedAddr:          expectedNoTLSAddr,
			ExpectedRegion:        "bar",
			ExpectedTLSServerName: "",
		},
	}

	for _, c := range cases {
		name := fmt.Sprintf("%s__%s__%s", c.ExpectedAddr, c.ExpectedRegion, c.ExpectedTLSServerName)
		t.Run(name, func(t *testing.T) {
			assert := assert.New(t)
			nodeClient, err := c.Client.getNodeClientImpl("testID", c.QueryOptions, c.Node)
			assert.Nil(err)
			assert.Equal(c.ExpectedRegion, nodeClient.config.Region)
			assert.Equal(c.ExpectedAddr, nodeClient.config.Address)
			assert.NotNil(nodeClient.config.TLSConfig)
			assert.Equal(c.ExpectedTLSServerName, nodeClient.config.TLSConfig.TLSServerName)
		})
	}
}<|MERGE_RESOLUTION|>--- conflicted
+++ resolved
@@ -115,12 +115,9 @@
 	t.Parallel()
 	url := "http://1.2.3.4:5678"
 	auth := []string{"nomaduser", "12345"}
-<<<<<<< HEAD
 	region := "test"
 	namespace := "dev"
-=======
 	token := "foobar"
->>>>>>> 1dc79e07
 
 	os.Setenv("NOMAD_ADDR", url)
 	defer os.Setenv("NOMAD_ADDR", "")
@@ -207,26 +204,20 @@
 
 	r, _ := c.newRequest("GET", "/v1/jobs")
 	q := &WriteOptions{
-<<<<<<< HEAD
 		Region:    "foo",
 		Namespace: "bar",
-=======
-		Region:   "foo",
-		SecretID: "foobar",
->>>>>>> 1dc79e07
+		SecretID:  "foobar",
 	}
 	r.setWriteOptions(q)
 
 	if r.params.Get("region") != "foo" {
 		t.Fatalf("bad: %v", r.params)
 	}
-<<<<<<< HEAD
 	if r.params.Get("namespace") != "bar" {
 		t.Fatalf("bad: %v", r.params)
-=======
+	}
 	if r.token != "foobar" {
 		t.Fatalf("bad: %v", r.token)
->>>>>>> 1dc79e07
 	}
 }
 
@@ -237,13 +228,9 @@
 
 	r, _ := c.newRequest("DELETE", "/v1/jobs/foo")
 	q := &QueryOptions{
-<<<<<<< HEAD
 		Region:    "foo",
 		Namespace: "bar",
-=======
-		Region:   "foo",
-		SecretID: "foobar",
->>>>>>> 1dc79e07
+		SecretID:  "foobar",
 	}
 	r.setQueryOptions(q)
 	req, err := r.toHTTP()
