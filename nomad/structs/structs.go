--- conflicted
+++ resolved
@@ -101,8 +101,6 @@
 	GetterModeFile = "file"
 	GetterModeDir  = "dir"
 
-<<<<<<< HEAD
-=======
 	// maxPolicyDescriptionLength limits a policy description length
 	maxPolicyDescriptionLength = 256
 
@@ -113,7 +111,6 @@
 	ACLClientToken     = "client"
 	ACLManagementToken = "management"
 
->>>>>>> 1dc79e07
 	// DefaultNamespace is the default namespace.
 	DefaultNamespace = "default"
 )
@@ -194,13 +191,11 @@
 	// The target region for this write
 	Region string
 
-<<<<<<< HEAD
 	// Namespace is the target namespace for the write.
 	Namespace string
-=======
+
 	// SecretID is secret portion of the ACL token used for the request
 	SecretID string
->>>>>>> 1dc79e07
 }
 
 func (w WriteRequest) RequestRegion() string {
