--- conflicted
+++ resolved
@@ -127,133 +127,6 @@
 	return vmCfg
 end
 
-<<<<<<< HEAD
-# Vagrantfile API/syntax version. Don't touch unless you know what you're doing!
-VAGRANTFILE_API_VERSION = "2"
-
-DEFAULT_CPU_COUNT = 2
-$script = <<SCRIPT
-GO_VERSION="1.9.0"
-
-export DEBIAN_FRONTEND=noninteractive
-
-sudo dpkg --add-architecture i386
-sudo apt-get update
-
-# Install base dependencies
-sudo DEBIAN_FRONTEND=noninteractive apt-get install -y build-essential curl git-core mercurial bzr \
-     libpcre3-dev pkg-config zip default-jre qemu silversearcher-ag \
-     jq htop vim unzip tree                             \
-     liblxc1 lxc-dev lxc-templates                      \
-     gcc-5-aarch64-linux-gnu binutils-aarch64-linux-gnu \
-     libc6-dev-i386 linux-libc-dev:i386                 \
-     gcc-5-arm-linux-gnueabihf gcc-5-multilib-arm-linux-gnueabihf binutils-arm-linux-gnueabihf \
-     gcc-mingw-w64 binutils-mingw-w64
-
-# Setup go, for development of Nomad
-SRCROOT="/opt/go"
-SRCPATH="/opt/gopath"
-
-# Get the ARCH
-ARCH=`uname -m | sed 's|i686|386|' | sed 's|x86_64|amd64|'`
-
-# Install Go
-if [[ $(go version) == "go version go${GO_VERSION} linux/${ARCH}" ]]; then
-    echo "Go ${GO_VERSION} ${ARCH} already installed; Skipping"
-else
-    cd /tmp
-    wget -q https://storage.googleapis.com/golang/go${GO_VERSION}.linux-${ARCH}.tar.gz
-    tar -xf go${GO_VERSION}.linux-${ARCH}.tar.gz
-    sudo rm -rf $SRCROOT
-    sudo mv go $SRCROOT
-    sudo chmod 775 $SRCROOT
-    sudo chown vagrant:vagrant $SRCROOT
-fi
-
-# Setup the GOPATH; even though the shared folder spec gives the working
-# directory the right user/group, we need to set it properly on the
-# parent path to allow subsequent "go get" commands to work.
-sudo mkdir -p $SRCPATH
-sudo chown -R vagrant:vagrant $SRCPATH 2>/dev/null || true
-# ^^ silencing errors here because we expect this to fail for the shared folder
-
-cat <<EOF >/tmp/gopath.sh
-export GOPATH="$SRCPATH"
-export GOROOT="$SRCROOT"
-export PATH="$SRCROOT/bin:$SRCPATH/bin:\$PATH"
-EOF
-sudo mv /tmp/gopath.sh /etc/profile.d/gopath.sh
-sudo chmod 0755 /etc/profile.d/gopath.sh
-source /etc/profile.d/gopath.sh
-
-# Install Docker
-if [[ -f /etc/apt/sources.list.d/docker.list ]]; then
-    echo "Docker repository already installed; Skipping"
-else
-    echo deb https://apt.dockerproject.org/repo ubuntu-`lsb_release -c | awk '{print $2}'` main | sudo tee /etc/apt/sources.list.d/docker.list
-    sudo apt-key adv --keyserver hkp://p80.pool.sks-keyservers.net:80 --recv-keys 58118E89F3A912897C070ADBF76221572C52609D
-    sudo apt-get update
-fi
-sudo DEBIAN_FRONTEND=noninteractive apt-get install -y docker-engine
-
-# Restart docker to make sure we get the latest version of the daemon if there is an upgrade
-sudo service docker restart
-
-# Make sure we can actually use docker as the vagrant user
-sudo usermod -aG docker vagrant
-
-# Setup Nomad for development
-cd /opt/gopath/src/github.com/hashicorp/nomad && make bootstrap
-
-# Install rkt, consul and vault
-bash scripts/install_rkt.sh
-bash scripts/install_rkt_vagrant.sh
-bash scripts/install_consul.sh
-bash scripts/install_vault.sh
-
-# Set hostname's IP to made advertisement Just Work
-sudo sed -i -e "s/.*nomad.*/$(ip route get 1 | awk '{print $NF;exit}') $(hostname)/" /etc/hosts
-
-# CD into the nomad working directory when we login to the VM
-grep "cd /opt/gopath/src/github.com/hashicorp/nomad" ~/.profile || echo "cd /opt/gopath/src/github.com/hashicorp/nomad" >> ~/.profile
-SCRIPT
-
-def configureVM(vmCfg, vmParams={
-                  numCPUs: DEFAULT_CPU_COUNT,
-                }
-               )
-  # When updating make sure to use a box that supports VMWare and VirtualBox
-  vmCfg.vm.box = "bento/ubuntu-16.04" # 16.04 LTS
-
-  vmCfg.vm.provision "shell", inline: $script, privileged: false
-  vmCfg.vm.synced_folder '.', '/opt/gopath/src/github.com/hashicorp/nomad'
-
-  # We're going to compile go and run a concurrent system, so give ourselves
-  # some extra resources. Nomad will have trouble working correctly with <2
-  # CPUs so we should use at least that many.
-  cpus = vmParams.fetch(:numCPUs, DEFAULT_CPU_COUNT)
-  memory = 2048
-
-  vmCfg.vm.provider "parallels" do |p, o|
-    p.memory = memory
-    p.cpus = cpus
-  end
-
-  vmCfg.vm.provider "virtualbox" do |v|
-    v.memory = memory
-    v.cpus = cpus
-  end
-
-  ["vmware_fusion", "vmware_workstation"].each do |p|
-    vmCfg.vm.provider p do |v|
-      v.enable_vmrun_ip_lookup = false
-      v.gui = false
-      v.memory = memory
-      v.cpus = cpus
-    end
-  end
-  return vmCfg
-=======
 def configureProviders(vmCfg, cpus: "2", memory: "2048")
 	vmCfg.vm.provider "virtualbox" do |v|
 		v.memory = memory
@@ -274,7 +147,6 @@
 	end
 
 	return vmCfg
->>>>>>> 1292569a
 end
 
 def suggestedCPUCores()
