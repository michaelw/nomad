--- conflicted
+++ resolved
@@ -133,13 +133,7 @@
 	hs.AllocDirStats = h.toDiskStats(usage, nil)
 
 	// Update the collected status object.
-<<<<<<< HEAD
-	h.hostStatsLock.Lock()
 	h.hostStats = hs
-	h.hostStatsLock.Unlock()
-=======
-	h.hostStats = hs
->>>>>>> 1292569a
 
 	return nil
 }
