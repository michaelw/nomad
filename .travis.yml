services:
    - docker

language: go

go:
  -  1.9.x
<<<<<<< HEAD
=======

git:
  depth: 300
>>>>>>> 1292569a

branches:
  only:
    - master

matrix:
  include:

matrix:
  include:
    - os: linux
      dist: trusty
      sudo: required
    - os: linux
      dist: trusty
      sudo: false
      env: RUN_UI_TESTS=1 SKIP_NOMAD_TESTS=1
    - os: linux
      dist: trusty
      sudo: false
      env: RUN_STATIC_CHECKS=1 SKIP_NOMAD_TESTS=1
    - os: osx
      osx_image: xcode9.1


cache:
  directories:
    - ui/node_modules

before_install:
  - if [[ "$TRAVIS_OS_NAME" == "osx" ]] && [[ -z "$SKIP_NOMAD_TESTS" ]]; then sudo -E bash ./scripts/travis-mac-priv.sh ; fi
  - if [[ "$TRAVIS_OS_NAME" == "linux" ]] && [[ -z "$SKIP_NOMAD_TESTS" ]]; then sudo -E bash ./scripts/travis-linux.sh ; fi

install:
  - if [[ -z "$SKIP_NOMAD_TESTS" ]]; then make deps ; fi
  - if [[ "$RUN_STATIC_CHECKS" ]]; then make lint-deps ; fi

script:
  - sudo -E "PATH=$PATH" make travis<|MERGE_RESOLUTION|>--- conflicted
+++ resolved
@@ -5,12 +5,9 @@
 
 go:
   -  1.9.x
-<<<<<<< HEAD
-=======
 
 git:
   depth: 300
->>>>>>> 1292569a
 
 branches:
   only:
