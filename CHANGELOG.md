<<<<<<< HEAD
=======
## 0.7.0 (November 1, 2017)

__BACKWARDS INCOMPATIBILITIES:__
 * driver/rkt: Nomad now requires at least rkt version `1.27.0` for the rkt
   driver to function. Please update your version of rkt to at least this
   version.

IMPROVEMENTS:
 * core: Capability based ACL system with authoratative region, providing
   federated ACLs.
 * core/enterprise: Sentinel integration for fine grain policy enforcement.
 * core/enterprise: Namespace support allowing jobs and their associated
   objects to be isolated from each other and other users of the cluster.
 * api: Allow force deregistration of a node [GH-3447]
 * api: New `/v1/agent/health` endpoint for health checks.
 * api: Metrics endpoint exposes Prometheus formatted metrics [GH-3171]
 * cli: Consul config option flags for nomad agent command [GH-3327]
 * discovery: Allow restarting unhealthy tasks with `check_restart` [GH-3105]
 * driver/rkt: Enable rkt driver to use address_mode = 'driver' [GH-3256]
 * telemetry: Add support for tagged metrics for Nomad clients [GH-3147]
 * telemetry: Add basic Prometheus configuration for a Nomad cluster [GH-3186]

BUG FIXES:
 * core: Fix restoration of stopped periodic jobs [GH-3201]
 * core: Run deployment garbage collector on an interval [GH-3267]
 * core: Fix paramterized jobs occasionally showing status dead incorrectly
   [GH-3460]
 * core: Fix issue in which job versions above a threshold potentially wouldn't
   be stored [GH-3372]
 * core: Fix issue where node-drain with complete batch allocation would create
   replacement [GH-3217]
 * core: Allow batch jobs that have been purged to be rerun without a job
   specification change [GH-3375]
 * core: Fix issue in which batch allocations from previous job versions may not
   have been stopped properly. [GH-3217]
 * core: Fix issue in which allocations with the same name during a scale
   down/stop event wouldn't be properly stopped [GH-3217]
 * core: Fix a race condition in which scheduling results from one invocation of
   the scheduler wouldn't be considered by the next for the same job [GH-3206]
 * api: Sort /v1/agent/servers output so that output of Consul checks does not
   change [GH-3214]
 * api: Fix search handling of jobs with more than four hyphens and case were
   length could cause lookup error [GH-3203]
 * client: Improve the speed at which clients detect garbage collection events
   [GH_-3452]
 * client: Fix lock contention that could cause a node to miss a heartbeat and
   be marked as down [GH-3195]
 * client: Fix data race that could lead to concurrent map read/writes during
   hearbeating and fingerprinting [GH-3461]
 * driver/docker: Fix docker user specified syslogging [GH-3184]
 * driver/docker: Fix issue where CPU usage statistics were artificially high
   [GH-3229]
 * client/template: Fix issue in which secrets would be renewed too aggressively
   [GH-3360]

>>>>>>> 1292569a
## 0.6.3 (September 11, 2017)

BUG FIXES:
 * api: Search handles prefix longer than allowed UUIDs [GH-3138]
 * api: Search endpoint handles even UUID prefixes with hyphens [GH-3120]
 * api: Don't merge empty update stanza from job into task groups [GH-3139]
 * cli: Sort task groups when displaying a deployment [GH-3137]
 * cli: Handle reading files that are in a symlinked directory [GH-3164]
 * cli: All status commands handle even UUID prefixes with hyphens [GH-3122]
<<<<<<< HEAD
 * cli: Fix autocompletion of paths that include directories on zsh [GH-3129] 
 * cli: Fix job deployment -latest handling of jobs without deployments
   [GH-3166]
=======
 * cli: Fix autocompletion of paths that include directories on zsh [GH-3129]
 * cli: Fix job deployment -latest handling of jobs without deployments
   [GH-3166]
 * cli: Hide CLI commands not expected to be run by user from autocomplete
   suggestions [GH-3177]
>>>>>>> 1292569a
 * cli: Status command honors exact job match even when it is the prefix of
   another job [GH-3120]
 * cli: Fix setting of TLSServerName for node API Client. This fixes an issue of
   contacting nodes that are using TLS [GH-3127]
 * client/template: Fix issue in which the template block could cause high load
   on Vault when secret lease duration was less than the Vault grace [GH-3153]
 * driver/docker: Always purge stopped containers [GH-3148]
 * driver/docker: Fix MemorySwappiness on Windows [GH-3187]
 * driver/docker: Fix issue in which mounts could parse incorrectly [GH-3163]
 * driver/docker: Fix issue where potentially incorrect syslog server address is
   used [GH-3135]
 * driver/docker: Fix server url passed to credential helpers and properly
   capture error output [GH-3165]
 * jobspec: Allow distinct_host constraint to have L/RTarget set [GH-3136]

## 0.6.2 (August 28, 2017)

BUG FIXES:
 * api/cli: Fix logs and fs api and command [GH-3116]

## 0.6.1 (August 28, 2017)

__BACKWARDS INCOMPATIBILITIES:__
 * deployment: Specifying an update stanza with a max_parallel of zero is now
   a validation error. Please update the stanza to be greater than zero or
   remove the stanza as a zero parallelism update is not valid.

IMPROVEMENTS:
 * core: Lost allocations replaced even if part of failed deployment [GH-2961]
 * core: Add autocomplete functionality for resources: allocations, evaluations,
   jobs, deployments and nodes [GH-2964]
 * core: `distinct_property` constraint can set the number of allocations that
   are allowed to share a property value [GH-2942]
 * core: Placing allocation counts towards placement limit fixing issue where
   rolling update could remove an unnecessary amount of allocations [GH-3070]
 * api: Redact Vault.Token from AgentSelf response [GH-2988]
 * cli: node-status displays node version [GH-3002]
 * cli: Disable color output when STDOUT is not a TTY [GH-3057]
 * cli: Add autocomplete functionality for flags for all CLI command [GH 3087]
 * cli: Add status command which takes any identifier and routes to the
   appropriate status command.
 * client: Unmount task directories when alloc is terminal [GH-3006]
 * client/template: Allow template to set Vault grace [GH-2947]
 * client/template: Template emits events explaining why it is blocked [GH-3001]
 * deployment: Disallow max_parallel of zero [GH-3081]
 * deployment: Emit task events explaining unhealthy allocations [GH-3025]
 * deployment: Better description when a deployment should auto-revert but there
   is no target [GH-3024]
 * discovery: Add HTTP header and method support to checks [GH-3031]
 * driver/docker: Added DNS options [GH-2992]
 * driver/docker: Add mount options for volumes [GH-3021]
 * driver/docker: Allow retry of 500 API errors to be handled by restart
   policies when starting a container [GH-3073]
 * driver/rkt: support read-only volume mounts [GH-2883]
 * jobspec: Add `shutdown_delay` so tasks can delay shutdown after deregistering
   from Consul [GH-3043]

BUG FIXES:
 * core: Fix purging of job versions [GH-3056]
 * core: Fix race creating EvalFuture [GH-3051]
 * core: Fix panic occuring from improper bitmap size [GH-3023]
 * core: Fix restoration of parameterized, periodic jobs [GH-2959]
 * core: Fix incorrect destructive update with `distinct_property` constraint
   [GH-2939]
 * cli: Fix autocmpleting global flags [GH-2928]
 * cli: Fix panic when using 0.6.0 cli with an older cluster [GH-2929]
 * cli: Fix TLS handling for alloc stats API calls [GH-3108]
 * client: Fix `LC_ALL=C` being set on subprocesses [GH-3041]
 * client/networking: Handle interfaces that only have link-local addresses
   while prefering globally routable addresses [GH-3089]
 * deployment: Fix alloc health with services/checks using interpolation
   [GH-2984]
 * discovery: Fix timeout validation for script checks [GH-3022]
 * driver/docker: Fix leaking plugin file used by syslog server [GH-2937]

## 0.6.0 (July 26, 2017)

__BACKWARDS INCOMPATIBILITIES:__
 * cli: When given a prefix that does not resolve to a particular object,
   commands now return exit code 1 rather than 0.

IMPROVEMENTS:
 * core: Rolling updates based on allocation health [GH-2621, GH-2634, GH-2799]
 * core: New deployment object to track job updates [GH-2621, GH-2634, GH-2799]
 * core: Default advertise to private IP address if bind is 0.0.0.0 [GH-2399]
 * core: Track multiple job versions and add a stopped state for jobs [GH-2566]
 * core: Job updates can create canaries before beginning rolling update
   [GH-2621, GH-2634, GH-2799]
 * core: Back-pressure when evaluations are nacked and ensure scheduling
   progress on evaluation failures [GH-2555]
 * agent/config: Late binding to IP addresses using go-sockaddr/template syntax
   [GH-2399]
 * api: Add `verify_https_client` to require certificates from HTTP clients
   [GH-2587]
 * api/job: Ability to revert job to older versions [GH-2575]
 * cli: Autocomplete for CLI commands [GH-2848]
 * client: Use a random host UUID by default [GH-2735]
 * client: Add `NOMAD_GROUP_NAME` environment variable [GH-2877]
 * client: Environment variables for client DC and Region [GH-2507]
 * client: Hash host ID so its stable and well distributed [GH-2541]
 * client: GC dead allocs if total allocs > `gc_max_allocs` tunable [GH-2636]
 * client: Persist state using bolt-db and more efficient write patterns
   [GH-2610]
 * client: Fingerprint all routable addresses on an interface including IPv6
   addresses [GH-2536]
 * client/artifact: Support .xz archives [GH-2836]
 * client/artifact: Allow specifying a go-getter mode [GH-2781]
 * client/artifact: Support non-Amazon S3-compatible sources [GH-2781]
 * client/template: Support reading env vars from templates [GH-2654]
 * config: Support Unix socket addresses for Consul [GH-2622]
 * discovery: Advertise driver-specified IP address and port [GH-2709]
 * discovery: Support `tls_skip_verify` for Consul HTTPS checks [GH-2467]
 * driver/docker: Allow specifying extra hosts [GH-2547]
 * driver/docker: Allow setting seccomp profiles [GH-2658]
 * driver/docker: Support Docker credential helpers [GH-2651]
 * driver/docker: Auth failures can optionally be ignored [GH-2786]
 * driver/docker: Add `driver.docker.bridge_ip` node attribute [GH-2797]
 * driver/docker: Allow setting container IP with user defined networks
   [GH-2535]
 * driver/rkt: Support `no_overlay` [GH-2702]
 * driver/rkt: Support `insecure_options` list [GH-2695]
 * server: Allow tuning of node heartbeat TTLs [GH-2859]
 * server/networking: Shrink dynamic port range to not overlap with majority of
   operating system's ephemeral port ranges to avoid port conflicts [GH-2856]

BUG FIXES:
 * core: Protect against nil job in new allocation, avoiding panic [GH-2592]
 * core: System jobs should be running until explicitly stopped [GH-2750]
 * core: Prevent invalid job updates (eg service -> batch) [GH-2746]
 * client: Lookup `ip` utility on `$PATH` [GH-2729]
 * client: Add sticky bit to temp directory [GH-2519]
 * client: Shutdown task group leader before other tasks [GH-2753]
 * client: Include symlinks in snapshots when migrating disks [GH-2687]
 * client: Regression for allocation directory unix perms introduced in v0.5.6
   fixed [GH-2675]
 * client: Client syncs allocation state with server before waiting for
   allocation destroy fixing a corner case in which an allocation may be blocked
   till destroy [GH-2563]
 * client: Improved state file handling and reduced write volume [GH-2878]
 * client/artifact: Honor netrc [GH-2524]
 * client/artifact: Handle tars where file in directory is listed before
   directory [GH-2524]
 * client/config: Use `cpu_total_compute` whenever it is set [GH-2745]
 * client/config: Respect `vault.tls_server_name` setting in consul-template
   [GH-2793]
 * driver/exec: Properly set file/dir ownership in chroots [GH-2552]
 * driver/docker: Fix panic in Docker driver on Windows [GH-2614]
 * driver/rkt: Fix env var interpolation [GH-2777]
 * jobspec/validation: Prevent static port conflicts [GH-2807]
 * server: Reject non-TLS clients when TLS enabled [GH-2525]
 * server: Fix a panic in plan evaluation with partial failures and all_at_once
   set [GH-2544]
 * server/periodic: Restoring periodic jobs takes launch time zone into
   consideration [GH-2808]
 * server/vault: Fix Vault Client panic when given nonexistant role [GH-2648]
 * telemetry: Fix merging of use node name [GH-2762]

## 0.5.6 (March 31, 2017)

IMPROVEMENTS:
  * api: Improve log API error when task doesn't exist or hasn't started
    [GH-2512]
  * client: Improve error message when artifact downloading fails [GH-2289]
  * client: Track task start/finish time [GH-2512]
  * client/template: Access Node meta and attributes in template [GH-2488]

BUG FIXES:
  * core: Fix periodic job state switching to dead incorrectly [GH-2486]
  * core: Fix dispatch of periodic job launching allocations immediately
    [GH-2489]
  * api: Fix TLS in logs and fs commands/APIs [GH-2290]
  * cli/plan: Fix diff alignment and remove no change DC output [GH-2465]
  * client: Fix panic when restarting non-running tasks [GH-2480]
  * client: Fix env vars when multiple tasks and ports present [GH-2491]
  * client: Fix `user` attribute disregarding membership of non-main group
    [GH-2461]
  * client/vault: Stop Vault token renewal on task exit [GH-2495]
  * driver/docker: Proper reference counting through task restarts [GH-2484]

## 0.5.5 (March 14, 2017)

__BACKWARDS INCOMPATIBILITIES:__
  * api: The api package definition of a Job has changed from exposing
    primitives to pointers to primitives to allow defaulting of unset fields.
  * driver/docker: The `load` configuration took an array of paths to images
    prior to this release. A single image is expected by the driver so this
    behavior has been changed to take a single path as a string. Jobs using the
    `load` command should update the syntax to a single string.  [GH-2361]

IMPROVEMENTS:
  * core: Handle Serf Reap event [GH-2310]
  * core: Update Serf and Memberlist for more reliable gossip [GH-2255]
  * api: API defaults missing values [GH-2300]
  * api: Validate the restart policy interval [GH-2311]
  * api: New task event for task environment setup [GH-2302]
  * api/cli: Add nomad operator command and API for interacting with Raft
    configuration [GH-2305]
  * cli: node-status displays enabled drivers on the node [GH-2349]
  * client: Apply GC related configurations properly [GH-2273]
  * client: Don't force uppercase meta keys in env vars [GH-2338]
  * client: Limit parallelism during garbage collection [GH-2427]
  * client: Don't exec `uname -r` for node attribute kernel.version [GH-2380]
  * client: Artifact support for git and hg as well as netrc support [GH-2386]
  * client: Add metrics to show number of allocations on in each state [GH-2425]
  * client: Add `NOMAD_{IP,PORT}_<task>_<label>` environment variables [GH-2426]
  * client: Allow specification of `cpu_total_compute` to override fingerprinter
    [GH-2447]
  * client: Reproducible Node ID on OSes that provide system-level UUID
    [GH-2277]
  * driver/docker: Add support for volume drivers [GH-2351]
  * driver/docker: Docker image coordinator and caching [GH-2361]
  * jobspec: Add leader task to allow graceful shutdown of other tasks within
    the task group [GH-2308]
  * periodic: Allow specification of timezones in Periodic Jobs [GH-2321]
  * scheduler: New `distinct_property` constraint [GH-2418]
  * server: Allow specification of eval/job gc threshold [GH-2370]
  * server/vault: Vault Client on Server handles SIGHUP to reload configs
    [GH-2270]
  * telemetry: Clients report allocated/unallocated resources [GH-2327]
  * template: Allow specification of template delimiters [GH-2315]
  * template: Permissions can be set on template destination file [GH-2262]
  * vault: Server side Vault telemetry [GH-2318]
  * vault: Disallow root policy from being specified [GH-2309]

BUG FIXES:
  * core: Handle periodic paramaterized jobs [GH-2385]
  * core: Improve garbage collection of stopped batch jobs [GH-2432]
  * api: Fix escaping of HTML characters [GH-2322]
  * cli: Display disk resources in alloc-status [GH-2404]
  * client: Drivers log during fingerprinting [GH-2337]
  * client: Fix race condition with deriving vault tokens [GH-2275]
  * client: Fix remounting alloc dirs after reboots [GH-2391] [GH-2394]
  * client: Replace `-` with `_` in environment variable names [GH-2406]
  * client: Fix panic and deadlock during client restore state when prestart
    fails [GH-2376]
  * config: Fix Consul Config Merging/Copying [GH-2278]
  * config: Fix Client reserved resource merging panic [GH-2281]
  * server: Fix panic when forwarding Vault derivation requests from non-leader
    servers [GH-2267]

## 0.5.4 (January 31, 2017)

IMPROVEMENTS:
  * client: Made the GC related tunables configurable via client configuration
    [GH-2261]

BUG FIXES:
  * client: Fix panic when upgrading to 0.5.3 [GH-2256]

## 0.5.3 (January 30, 2017)

IMPROVEMENTS:
  * core: Introduce parameterized jobs and dispatch command/API [GH-2128]
  * core: Cancel blocked evals upon successful one for job [GH-2155]
  * api: Added APIs for requesting GC of allocations [GH-2192]
  * api: Job summary endpoint includes summary status for child jobs [GH-2128]
  * api/client: Plain text log streaming suitable for viewing logs in a browser
    [GH-2235]
  * cli: Defaulting to showing allocations which belong to currently registered
    job [GH-2032]
  * client: Garbage collect Allocation Runners to free up disk resouces
    [GH-2081]
  * client: Don't retrieve Driver Stats if unsupported [GH-2173]
  * client: Filter log lines in the executor based on client's log level
    [GH-2172]
  * client: Added environment variables to discover addresses of sibling tasks
    in an allocation [GH-2223]
  * discovery: Register service with duplicate names on different ports [GH-2208]
  * driver/docker: Add support for network aliases [GH-1980]
  * driver/docker: Add `force_pull` option to force downloading an image [GH-2147]
  * driver/docker: Retry when image is not found while creating a container
    [GH-2222]
  * driver/java: Support setting class_path and class name. [GH-2199]
  * telemetry: Prefix gauge values with node name instead of hostname [GH-2098]
  * template: The template block supports keyOrDefault [GH-2209]
  * template: The template block can now interpolate Nomad environment variables
    [GH-2209]
  * vault: Improve validation of the Vault token given to Nomad servers
    [GH-2226]
  * vault: Support setting the Vault role to derive tokens from with
    `create_from_role` setting [GH-2226]

BUG FIXES:
  * client: Fixed namespacing for the cpu arch attribute [GH-2161]
  * client: Fix issue where allocations weren't pulled for several minutes. This
    manifested as slow starts, delayed kills, etc [GH-2177]
  * client: Fix a panic that would occur with a racy alloc migration
    cancellation [GH-2231]
  * config: Fix merging of Consul options which caused auto_adverise to be
    ignored [GH-2159]
  * driver: Fix image based drivers (eg docker) having host env vars set [GH-2211]
  * driver/docker: Fix Docker auth/logging interprelation [GH-2063, GH-2130]
  * driver/docker: Fix parsing of Docker Auth Configurations. New parsing is
    in-line with Docker itself. Also log debug message if auth lookup failed
    [GH-2190]
  * template: Fix splay being used as a wait and instead randomize the delay
    from 0 seconds to splay duration [GH-2227]

## 0.5.2 (December 23, 2016)

BUG FIXES:
  * client: Fixed a race condition and remove panic when handling duplicate
    allocations [GH-2096]
  * client: Cancel wait for remote allocation if migration is no longer required
    [GH-2097]
  * client: Failure to stat a single mountpoint does not cause all of host
    resource usage collection to fail [GH-2090]

## 0.5.1 (December 12, 2016)

IMPROVEMENTS:
  * driver/rkt: Support rkt's `--dns=host` and `--dns=none` options [GH-2028]

BUG FIXES:
  * agent/config: Fix use of IPv6 addresses [GH-2036]
  * api: Fix file descriptor leak and high CPU usage when using the logs
    endpoint [GH-2079]
  * cli: Improve parsing error when a job without a name is specified [GH-2030]
  * client: Fixed permissions of migrated allocation directory [GH-2061]
  * client: Ensuring allocations are not blocked more than once [GH-2040]
  * client: Fix race on StreamFramer Destroy which would cause a panic [GH-2007]
  * client: Not migrating allocation directories on the same client if sticky is
    turned off [GH-2017]
  * client/vault: Fix issue in which deriving a Vault token would fail with
    allocation does not exist due to stale queries [GH-2050]
  * driver/docker: Make container exist errors non-retriable by task runner
    [GH-2033]
  * driver/docker: Fixed an issue related to purging containers with same name
    as Nomad is trying to start [GH-2037]
  * driver/rkt: Fix validation of rkt volumes [GH-2027]

## 0.5.0 (November 16, 2016)

__BACKWARDS INCOMPATIBILITIES:__
  * jobspec: Extracted the disk resources from the task to the task group. The
    new block is name `ephemeral_disk`. Nomad will automatically convert
    existing jobs but newly submitted jobs should refactor the disk resource
    [GH-1710, GH-1679]
  * agent/config: `network_speed` is now an override and not a default value. If
    the network link speed is not detected a default value is applied.

IMPROVEMENTS:
  * core: Support for gossip encryption [GH-1791]
  * core: Vault integration to handle secure introduction of tasks [GH-1583,
    GH-1713]
  * core: New `set_contains` constraint to determine if a set contains all
    specified values [GH-1839]
  * core: Scheduler version enforcement disallows different scheduler version
    from making decisions simultaneously [GH-1872]
  * core: Introduce node SecretID which can be used to minimize the available
    surface area of RPCs to malicious Nomad Clients [GH-1597]
  * core: Add `sticky` volumes which inform the scheduler to prefer placing
    updated allocations on the same node and to reuse the `local/` and
    `alloc/data` directory from previous allocation allowing semi-persistent
    data and allow those folders to be synced from a remote node [GH-1654,
    GH-1741]
  * agent: Add DataDog telemetry sync [GH-1816]
  * agent: Allow Consul health checks to use bind address rather than advertise
    [GH-1866]
  * agent/config: Advertise addresses do not need to specify a port [GH-1902]
  * agent/config: Bind address defaults to 0.0.0.0 and Advertise defaults to
    hostname [GH-1955]
  * api: Support TLS for encrypting Raft, RPC and HTTP APIs [GH-1853]
  * api: Implement blocking queries for querying a job's evaluations [GH-1892]
  * cli: `nomad alloc-status` shows allocation creation time [GH-1623]
  * cli: `nomad node-status` shows node metadata in verbose mode [GH-1841]
  * client: Failed RPCs are retried on all servers [GH-1735]
  * client: Fingerprint and driver blacklist support [GH-1949]
  * client: Introduce a `secrets/` directory to tasks where sensitive data can
    be written [GH-1681]
  * client/jobspec: Add support for templates that can render static files,
    dynamic content from Consul and secrets from Vault [GH-1783]
  * driver: Export `NOMAD_JOB_NAME` environment variable [GH-1804]
  * driver/docker: Docker For Mac support [GH-1806]
  * driver/docker: Support Docker volumes [GH-1767]
  * driver/docker: Allow Docker logging to be configured [GH-1767]
  * driver/docker: Add `userns_mode` (`--userns`) support [GH-1940]
  * driver/lxc: Support for LXC containers [GH-1699]
  * driver/rkt: Support network configurations [GH-1862]
  * driver/rkt: Support rkt volumes (rkt >= 1.0.0 required) [GH-1812]
  * server/rpc: Added an RPC endpoint for retreiving server members [GH-1947]

BUG FIXES:
  * core: Fix case where dead nodes were not properly handled by System
    scheduler [GH-1715]
  * agent: Handle the SIGPIPE signal preventing panics on journalctl restarts
    [GH-1802]
  * api: Disallow filesystem APIs to read paths that escape the allocation
    directory [GH-1786]
  * cli: `nomad run` failed to run on Windows [GH-1690]
  * cli: `alloc-status` and `node-status` work without access to task stats
    [GH-1660]
  * cli: `alloc-status` does not query for allocation statistics if node is down
    [GH-1844]
  * client: Prevent race when persisting state file [GH-1682]
  * client: Retry recoverable errors when starting a driver [GH-1891]
  * client: Do not validate the command does not contain spaces [GH-1974]
  * client: Fix old services not getting removed from consul on update [GH-1668]
  * client: Preserve permissions of nested directories while chrooting [GH-1960]
  * client: Folder permissions are dropped even when not running as root [GH-1888]
  * client: Artifact download failures will be retried before failing tasks
    [GH-1558]
  * client: Fix a memory leak in the executor that caused failed allocations
    [GH-1762]
  * client: Fix a crash related to stats publishing when driver hasn't started
    yet [GH-1723]
  * client: Chroot environment is only created once, avoid potential filesystem
    errors [GH-1753]
  * client: Failures to download an artifact are retried according to restart
    policy before failing the allocation [GH-1653]
  * client/executor: Prevent race when updating a job configuration with the
    logger [GH-1886]
  * client/fingerprint: Fix inconsistent CPU MHz fingerprinting [GH-1366]
  * env/aws: Fix an issue with reserved ports causing placement failures
    [GH-1617]
  * discovery: Interpolate all service and check fields [GH-1966]
  * discovery: Fix old services not getting removed from Consul on update
    [GH-1668]
  * discovery: Fix HTTP timeout with Server HTTP health check when there is no
    leader [GH-1656]
  * discovery: Fix client flapping when server is in a different datacenter as
    the client [GH-1641]
  * discovery/jobspec: Validate service name after interpolation [GH-1852]
  * driver/docker: Fix `local/` directory mount into container [GH-1830]
  * driver/docker: Interpolate all string configuration variables [GH-1965]
  * jobspec: Tasks without a resource block no longer fail to validate [GH-1864]
  * jobspec: Update HCL to fix panic in JSON parsing [GH-1754]

## 0.4.1 (August 18, 2016)

__BACKWARDS INCOMPATIBILITIES:__
  * telemetry: Operators will have to explicitly opt-in for Nomad client to
    publish allocation and node metrics

IMPROVEMENTS:
  * core: Allow count 0 on system jobs [GH-1421]
  * core: Summarize the current status of registered jobs. [GH-1383, GH-1517]
  * core: Gracefully handle short lived outages by holding RPC calls [GH-1403]
  * core: Introduce a lost state for allocations that were on Nodes that died
    [GH-1516]
  * api: client Logs endpoint for streaming task logs [GH-1444]
  * api/cli: Support for tailing/streaming files [GH-1404, GH-1420]
  * api/server: Support for querying job summaries [GH-1455]
  * cli: `nomad logs` command for streaming task logs [GH-1444]
  * cli: `nomad status` shows the create time of allocations [GH-1540]
  * cli: `nomad plan` exit code indicates if changes will occur [GH-1502]
  * cli: status commands support JSON output and go template formating [GH-1503]
  * cli: Validate and plan command supports reading from stdin [GH-1460,
    GH-1458]
  * cli: Allow basic authentication through address and environment variable
    [GH-1610]
  * cli: `nomad node-status` shows volume name for non-physical volumes instead
    of showing 0B used [GH-1538]
  * cli: Support retrieving job files using go-getter in the `run`, `plan` and
    `validate` command [GH-1511]
  * client: Add killing event to task state [GH-1457]
  * client: Fingerprint network speed on Windows [GH-1443]
  * discovery: Support for initial check status [GH-1599]
  * discovery: Support for query params in health check urls [GH-1562]
  * driver/docker: Allow working directory to be configured [GH-1513]
  * driver/docker: Remove docker volumes when removing container [GH-1519]
  * driver/docker: Set windows containers network mode to nat by default
    [GH-1521]
  * driver/exec: Allow chroot environment to be configurable [GH-1518]
  * driver/qemu: Allows users to pass extra args to the qemu driver [GH-1596]
  * telemetry: Circonus integration for telemetry metrics [GH-1459]
  * telemetry: Allow operators to opt-in for publishing metrics [GH-1501]

BUG FIXES:
  * agent: Reload agent configuration on SIGHUP [GH-1566]
  * core: Sanitize empty slices/maps in jobs to avoid incorrect create/destroy
    updates [GH-1434]
  * core: Fix race in which a Node registers and doesn't receive system jobs
    [GH-1456]
  * core: Fix issue in which Nodes with large amount of reserved ports would
    casue dynamic port allocations to fail [GH-1526]
  * core: Fix a condition in which old batch allocations could get updated even
    after terminal. In a rare case this could cause a server panic [GH-1471]
  * core: Do not update the Job attached to Allocations that have been marked
    terminal [GH-1508]
  * agent: Fix advertise address when using IPv6 [GH-1465]
  * cli: Fix node-status when using IPv6 advertise address [GH-1465]
  * client: Merging telemetry configuration properly [GH-1670]
  * client: Task start errors adhere to restart policy mode [GH-1405]
  * client: Reregister with servers if node is unregistered [GH-1593]
  * client: Killing an allocation doesn't cause allocation stats to block
    [GH-1454]
  * driver/docker: Disable swap on docker driver [GH-1480]
  * driver/docker: Fix improper gating on priviledged mode [GH-1506]
  * driver/docker: Default network type is "nat" on Windows [GH-1521]
  * driver/docker: Cleanup created volume when destroying container [GH-1519]
  * driver/rkt: Set host environment variables [GH-1581]
  * driver/rkt: Validate the command and trust_prefix configs [GH-1493]
  * plan: Plan on system jobs discounts nodes that do not meet required
    constraints [GH-1568]

## 0.4.0 (June 28, 2016)

__BACKWARDS INCOMPATIBILITIES:__
  * api: Tasks are no longer allowed to have slashes in their name [GH-1210]
  * cli: Remove the eval-monitor command. Users should switch to `nomad
    eval-status -monitor`.
  * config: Consul configuration has been moved from client options map to
    consul block under client configuration
  * driver/docker: Enabled SSL by default for pulling images from docker
    registries. [GH-1336]

IMPROVEMENTS:
  * core: Scheduler reuses blocked evaluations to avoid unbounded creation of
    evaluations under high contention [GH-1199]
  * core: Scheduler stores placement failures in evaluations, no longer
    generating failed allocations for debug information [GH-1188]
  * api: Faster JSON response encoding [GH-1182]
  * api: Gzip compress HTTP API requests [GH-1203]
  * api: Plan api introduced for the Job endpoint [GH-1168]
  * api: Job endpoint can enforce Job Modify Index to ensure job is being
    modified from a known state [GH-1243]
  * api/client: Add resource usage APIs for retrieving tasks/allocations/host
    resource usage [GH-1189]
  * cli: Faster when displaying large amounts ouptuts [GH-1362]
  * cli: Deprecate `eval-monitor` and introduce `eval-status` [GH-1206]
  * cli: Unify the `fs` family of commands to be a single command [GH-1150]
  * cli: Introduce `nomad plan` to dry-run a job through the scheduler and
    determine its effects [GH-1181]
  * cli: node-status command displays host resource usage and allocation
    resources [GH-1261]
  * cli: Region flag and environment variable introduced to set region
    forwarding. Automatic region forwarding for run and plan [GH-1237]
  * client: If Consul is available, automatically bootstrap Nomad Client
    using the `_nomad` service in Consul. Nomad Servers now register
    themselves with Consul to make this possible. [GH-1201]
  * drivers: Qemu and Java can be run without an artifact being download. Useful
    if the artifact exists inside a chrooted directory [GH-1262]
  * driver/docker: Added a client options to set SELinux labels for container
    bind mounts. [GH-788]
  * driver/docker: Enabled SSL by default for pulling images from docker
    registries. [GH-1336]
  * server: If Consul is available, automatically bootstrap Nomad Servers
    using the `_nomad` service in Consul.  [GH-1276]

BUG FIXES:
  * core: Improve garbage collection of allocations and nodes [GH-1256]
  * core: Fix a potential deadlock if establishing leadership fails and is
    retried [GH-1231]
  * core: Do not restart successful batch jobs when the node is removed/drained
    [GH-1205]
  * core: Fix an issue in which the scheduler could be invoked with insufficient
    state [GH-1339]
  * core: Updated User, Meta or Resources in a task cause create/destroy updates
    [GH-1128, GH-1153]
  * core: Fix blocked evaluations being run without properly accounting for
    priority [GH-1183]
  * api: Tasks are no longer allowed to have slashes in their name [GH-1210]
  * client: Delete tmp files used to communicate with execcutor [GH-1241]
  * client: Prevent the client from restoring with incorrect task state [GH-1294]
  * discovery: Ensure service and check names are unique [GH-1143, GH-1144]
  * driver/docker: Ensure docker client doesn't time out after a minute.
    [GH-1184]
  * driver/java: Fix issue in which Java on darwin attempted to chroot [GH-1262]
  * driver/docker: Fix issue in which logs could be spliced [GH-1322]

## 0.3.2 (April 22, 2016)

IMPROVEMENTS:
  * core: Garbage collection partitioned to avoid system delays [GH-1012]
  * core: Allow count zero task groups to enable blue/green deploys [GH-931]
  * core: Validate driver configurations when submitting jobs [GH-1062, GH-1089]
  * core: Job Deregister forces an evaluation for the job even if it doesn't
    exist [GH-981]
  * core: Rename successfully finished allocations to "Complete" rather than
    "Dead" for clarity [GH-975]
  * cli: `alloc-status` explains restart decisions [GH-984]
  * cli: `node-drain -self` drains the local node [GH-1068]
  * cli: `node-status -self` queries the local node [GH-1004]
  * cli: Destructive commands now require confirmation [GH-983]
  * cli: `alloc-status` display is less verbose by default [GH-946]
  * cli: `server-members` displays the current leader in each region [GH-935]
  * cli: `run` has an `-output` flag to emit a JSON version of the job [GH-990]
  * cli: New `inspect` command to display a submitted job's specification
    [GH-952]
  * cli: `node-status` display is less verbose by default and shows a node's
    total resources [GH-946]
  * client: `artifact` source can be interpreted [GH-1070]
  * client: Add IP and Port environment variables [GH-1099]
  * client: Nomad fingerprinter to detect client's version [GH-965]
  * client: Tasks can interpret Meta set in the task group and job [GH-985]
  * client: All tasks in a task group are killed when a task fails [GH-962]
  * client: Pass environment variables from host to exec based tasks [GH-970]
  * client: Allow task's to be run as particular user [GH-950, GH-978]
  * client: `artifact` block now supports downloading paths relative to the
    task's directory [GH-944]
  * docker: Timeout communications with Docker Daemon to avoid deadlocks with
    misbehaving Docker Daemon [GH-1117]
  * discovery: Support script based health checks [GH-986]
  * discovery: Allowing registration of services which don't expose ports
    [GH-1092]
  * driver/docker: Support for `tty` and `interactive` options [GH-1059]
  * jobspec: Improved validation of services referencing port labels [GH-1097]
  * periodic: Periodic jobs are always evaluated in UTC timezone [GH-1074]

BUG FIXES:
  * core: Prevent garbage collection of running batch jobs [GH-989]
  * core: Trigger System scheduler when Node drain is disabled [GH-1106]
  * core: Fix issue where in-place updated allocation double counted resources
    [GH-957]
  * core: Fix drained, batched allocations from being migrated indefinitely
    [GH-1086]
  * client: Garbage collect Docker containers on exit [GH-1071]
  * client: Fix common exec failures on CentOS and Amazon Linux [GH-1009]
  * client: Fix S3 artifact downloading with IAM credentials [GH-1113]
  * client: Fix handling of environment variables containing multiple equal
    signs [GH-1115]

## 0.3.1 (March 16, 2016)

__BACKWARDS INCOMPATIBILITIES:__
  * Service names that dont conform to RFC-1123 and RFC-2782 will fail
    validation. To fix, change service name to conform to the RFCs before
    running the job [GH-915]
  * Jobs that downloaded artifacts will have to be updated to the new syntax and
    be resubmitted. The new syntax consolidates artifacts to the `task` rather
    than being duplicated inside each driver config [GH-921]

IMPROVEMENTS:
  * cli: Validate job file schemas [GH-900]
  * client: Add environment variables for task name, allocation ID/Name/Index
    [GH-869, GH-896]
  * client: Starting task is retried under the restart policy if the error is
    recoverable [GH-859]
  * client: Allow tasks to download artifacts, which can be archives, prior to
    starting [GH-921]
  * config: Validate Nomad configuration files [GH-910]
  * config: Client config allows reserving resources [GH-910]
  * driver/docker: Support for ECR [GH-858]
  * driver/docker: Periodic Fingerprinting [GH-893]
  * driver/docker: Preventing port reservation for log collection on Unix platforms [GH-897]
  * driver/rkt: Pass DNS information to rkt driver [GH-892]
  * jobspec: Require RFC-1123 and RFC-2782 valid service names [GH-915]

BUG FIXES:
  * core: No longer cancel evaluations that are delayed in the plan queue
    [GH-884]
  * api: Guard client/fs/ APIs from being accessed on a non-client node [GH-890]
  * client: Allow dashes in variable names during interprelation [GH-857]
  * client: Updating kill timeout adheres to operator specified maximum value [GH-878]
  * client: Fix a case in which clients would pull but not run allocations
    [GH-906]
  * consul: Remove concurrent map access [GH-874]
  * driver/exec: Stopping tasks with more than one pid in a cgroup [GH-855]
  * client/executor/linux: Add /run/resolvconf/ to chroot so DNS works [GH-905]

## 0.3.0 (February 25, 2016)

__BACKWARDS INCOMPATIBILITIES:__
  * Stdout and Stderr log files of tasks have moved from task/local to
    alloc/logs [GH-851]
  * Any users of the runtime environment variable `$NOMAD_PORT_` will need to
    update to the new `${NOMAD_ADDR_}` varriable [GH-704]
  * Service names that include periods will fail validation. To fix, remove any
    periods from the service name before running the job [GH-770]
  * Task resources are now validated and enforce minimum resources. If a job
    specifies resources below the minimum they will need to be updated [GH-739]
  * Node ID is no longer specifiable. For users who have set a custom Node
    ID, the node should be drained before Nomad is updated and the data_dir
    should be deleted before starting for the first time [GH-675]
  * Users of custom restart policies should update to the new syntax which adds
    a `mode` field. The `mode` can be either `fail` or `delay`. The default for
    `batch` and `service` jobs is `fail` and `delay` respectively [GH-594]
  * All jobs that interpret variables in constraints or driver configurations
    will need to be updated to the new syntax which wraps the interpreted
    variable in curly braces. (`$node.class` becomes `${node.class}`) [GH-760]

IMPROVEMENTS:
  * core: Populate job status [GH-663]
  * core: Cgroup fingerprinter [GH-712]
  * core: Node class constraint [GH-618]
  * core: User specifiable kill timeout [GH-624]
  * core: Job queueing via blocked evaluations  [GH-726]
  * core: Only reschedule failed batch allocations [GH-746]
  * core: Add available nodes by DC to AllocMetrics [GH-619]
  * core: Improve scheduler retry logic under contention [GH-787]
  * core: Computed node class and stack optimization [GH-691, GH-708]
  * core: Improved restart policy with more user configuration [GH-594]
  * core: Periodic specification for jobs [GH-540, GH-657, GH-659, GH-668]
  * core: Batch jobs are garbage collected from the Nomad Servers [GH-586]
  * core: Free half the CPUs on leader node for use in plan queue and evaluation
    broker [GH-812]
  * core: Seed random number generator used to randomize node traversal order
    during scheduling [GH-808]
  * core: Performance improvements [GH-823, GH-825, GH-827, GH-830, GH-832,
    GH-833, GH-834, GH-839]
  * core/api: System garbage collection endpoint [GH-828]
  * core/api: Allow users to set arbitrary headers via agent config [GH-699]
  * core/cli: Prefix based lookups of allocs/nodes/evals/jobs [GH-575]
  * core/cli: Print short identifiers and UX cleanup [GH-675, GH-693, GH-692]
  * core/client: Client pulls minimum set of required allocations [GH-731]
  * cli: Output of agent-info is sorted [GH-617]
  * cli: Eval monitor detects zero wait condition [GH-776]
  * cli: Ability to navigate allocation directories [GH-709, GH-798]
  * client: Batch allocation updates to the server [GH-835]
  * client: Log rotation for all drivers [GH-685, GH-763, GH-819]
  * client: Only download artifacts from http, https, and S3 [GH-841]
  * client: Create a tmp/ directory inside each task directory [GH-757]
  * client: Store when an allocation was received by the client [GH-821]
  * client: Heartbeating and saving state resilient under high load [GH-811]
  * client: Handle updates to tasks Restart Policy and KillTimeout [GH-751]
  * client: Killing a driver handle is retried with an exponential backoff
    [GH-809]
  * client: Send Node to server when periodic fingerprinters change Node
    attributes/metadata [GH-749]
  * client/api: File-system access to allocation directories [GH-669]
  * drivers: Validate the "command" field contains a single value [GH-842]
  * drivers: Interpret Nomad variables in environment variables/args [GH-653]
  * driver/rkt: Add support for CPU/Memory isolation [GH-610]
  * driver/rkt: Add support for mounting alloc/task directory [GH-645]
  * driver/docker: Support for .dockercfg based auth for private registries
    [GH-773]

BUG FIXES:
  * core: Node drain could only be partially applied [GH-750]
  * core: Fix panic when eval Ack occurs at delivery limit [GH-790]
  * cli: Handle parsing of un-named ports [GH-604]
  * cli: Enforce absolute paths for data directories [GH-622]
  * client: Cleanup of the allocation directory [GH-755]
  * client: Improved stability under high contention [GH-789]
  * client: Handle non-200 codes when parsing AWS metadata [GH-614]
  * client: Unmounted of shared alloc dir when client is rebooted [GH-755]
  * client/consul: Service name changes handled properly [GH-766]
  * driver/rkt: handle broader format of rkt version outputs [GH-745]
  * driver/qemu: failed to load image and kvm accelerator fixes [GH-656]

## 0.2.3 (December 17, 2015)

BUG FIXES:
  * core: Task States not being properly updated [GH-600]
  * client: Fixes for user lookup to support CoreOS [GH-591]
  * discovery: Using a random prefix for nomad managed services [GH-579]
  * discovery: De-Registering Tasks while Nomad sleeps before failed tasks are
    restarted.
  * discovery: Fixes for service registration when multiple allocations are bin
    packed on a node [GH-583]
  * configuration: Sort configuration files [GH-588]
  * cli: RetryInterval was not being applied properly [GH-601]

## 0.2.2 (December 11, 2015)

IMPROVEMENTS:
  * core: Enable `raw_exec` driver in dev mode [GH-558]
  * cli: Server join/retry-join command line and config options [GH-527]
  * cli: Nomad reports which config files are loaded at start time, or if none
    are loaded [GH-536], [GH-553]

BUG FIXES:
  * core: Send syslog to `LOCAL0` by default as previously documented [GH-547]
  * client: remove all calls to default logger [GH-570]
  * consul: Nomad is less noisy when Consul is not running [GH-567]
  * consul: Nomad only deregisters services that it created [GH-568]
  * driver/exec: Shutdown a task now sends the interrupt signal first to the
    process before forcefully killing it. [GH-543]
  * driver/docker: Docker driver no longer leaks unix domain socket connections
    [GH-556]
  * fingerprint/network: Now correctly detects interfaces on Windows [GH-382]

## 0.2.1 (November 28, 2015)

IMPROVEMENTS:

  * core: Can specify a whitelist for activating drivers [GH-467]
  * core: Can specify a whitelist for activating fingerprinters [GH-488]
  * core/api: Can list all known regions in the cluster [GH-495]
  * client/spawn: spawn package tests made portable (work on Windows) [GH-442]
  * client/executor: executor package tests made portable (work on Windows) [GH-497]
  * client/driver: driver package tests made portable (work on windows) [GH-502]
  * client/discovery: Added more consul client api configuration options [GH-503]
  * driver/docker: Added TLS client options to the config file [GH-480]
  * jobspec: More flexibility in naming Services [GH-509]

BUG FIXES:

  * core: Shared reference to DynamicPorts caused port conflicts when scheduling
    count > 1 [GH-494]
  * client/restart policy: Not restarting Batch Jobs if the exit code is 0 [GH-491]
  * client/service discovery: Make Service IDs unique [GH-479]
  * client/service: Fixes update to check definitions and services which are already registered [GH-498]
  * driver/docker: Expose the container port instead of the host port [GH-466]
  * driver/docker: Support `port_map` for static ports [GH-476]
  * driver/docker: Pass 0.2.0-style port environment variables to the docker container [GH-476]
  * jobspec: distinct_hosts constraint can be specified as a boolean (previously panicked) [GH-501]

## 0.2.0 (November 18, 2015)

__BACKWARDS INCOMPATIBILITIES:__

  * core: HTTP API `/v1/node/<id>/allocations` returns full Allocation and not
    stub [GH-402]
  * core: Removed weight and hard/soft fields in constraints [GH-351]
  * drivers: Qemu and Java driver configurations have been updated to both use
    `artifact_source` as the source for external images/jars to be ran
  * jobspec: New reserved and dynamic port specification [GH-415]
  * jobspec/drivers: Driver configuration supports arbitrary struct to be
    passed in jobspec [GH-415]

FEATURES:

  * core: Blocking queries supported in API [GH-366]
  * core: System Scheduler that runs tasks on every node [GH-287]
  * core: Regexp, version and lexical ordering constraints [GH-271]
  * core: distinctHost constraint ensures Task Groups are running on distinct
    clients [GH-321]
  * core: Service block definition with Consul registration [GH-463, GH-460,
    GH-458, GH-455, GH-446, GH-425]
  * client: GCE Fingerprinting [GH-215]
  * client: Restart policy for task groups enforced by the client [GH-369,
    GH-393]
  * driver/rawexec: Raw Fork/Exec Driver [GH-237]
  * driver/rkt: Experimental Rkt Driver [GH-165, GH-247]
  * drivers: Add support for downloading external artifacts to execute for
    Exec, Raw exec drivers [GH-381]

IMPROVEMENTS:

  * core: Configurable Node GC threshold [GH-362]
  * core: Overlap plan verification and plan application for increased
    throughput [GH-272]
  * cli: Output of `alloc-status` also displays task state [GH-424]
  * cli: Output of `server-members` is sorted [GH-323]
  * cli: Show node attributes in `node-status` [GH-313]
  * client/fingerprint: Network fingerprinter detects interface suitable for
    use, rather than defaulting to eth0 [GH-334, GH-356]
  * client: Client Restore State properly reattaches to tasks and recreates
    them as needed [GH-364, GH-380, GH-388, GH-392, GH-394, GH-397, GH-408]
  * client: Periodic Fingerprinting [GH-391]
  * client: Precise snapshotting of TaskRunner and AllocRunner [GH-403, GH-411]
  * client: Task State is tracked by client [GH-416]
  * client: Test Skip Detection [GH-221]
  * driver/docker: Can now specify auth for docker pull [GH-390]
  * driver/docker: Can now specify DNS and DNSSearch options [GH-390]
  * driver/docker: Can now specify the container's hostname [GH-426]
  * driver/docker: Containers now have names based on the task name. [GH-389]
  * driver/docker: Mount task local and alloc directory to docker containers [GH-290]
  * driver/docker: Now accepts any value for `network_mode` to support userspace networking plugins in docker 1.9
  * driver/java: Pass JVM options in java driver [GH-293, GH-297]
  * drivers: Use BlkioWeight rather than BlkioThrottleReadIopsDevice [GH-222]
  * jobspec and drivers: Driver configuration supports arbitrary struct to be passed in jobspec [GH-415]

BUG FIXES:

  * core: Nomad Client/Server RPC codec encodes strings properly [GH-420]
  * core: Reset Nack timer in response to scheduler operations [GH-325]
  * core: Scheduler checks for updates to environment variables [GH-327]
  * cli: Fix crash when -config was given a directory or empty path [GH-119]
  * client/fingerprint: Use correct local interface on OS X [GH-361, GH-365]
  * client: Nomad Client doesn't restart failed containers [GH-198]
  * client: Reap spawn-daemon process, avoiding a zombie process [GH-240]
  * client: Resource exhausted errors because of link-speed zero [GH-146,
    GH-205]
  * client: Restarting Nomad Client leads to orphaned containers [GH-159]
  * driver/docker: Apply SELinux label for mounting directories in docker
    [GH-377]
  * driver/docker: Docker driver exposes ports when creating container [GH-212,
    GH-412]
  * driver/docker: Docker driver uses docker environment variables correctly
    [GH-407]
  * driver/qemu: Qemu fingerprint and tests work on both windows/linux [GH-352]

## 0.1.2 (October 6, 2015)

IMPROVEMENTS:

  * client: Nomad client cleans allocations on exit when in dev mode [GH-214]
  * drivers: Use go-getter for artifact retrieval, add artifact support to
    Exec, Raw Exec drivers [GH-288]

## 0.1.1 (October 5, 2015)

IMPROVEMENTS:

  * cli: Nomad Client configurable from command-line [GH-191]
  * client/fingerprint: Native IP detection and user specifiable network
    interface for fingerprinting [GH-189]
  * driver/docker: Docker networking mode is configurable [GH-184]
  * drivers: Set task environment variables [GH-206]

BUG FIXES:

  * client/fingerprint: Network fingerprinting failed if default network
    interface did not exist [GH-189]
  * client: Fixed issue where network resources throughput would be set to 0
    MBits if the link speed could not be determined [GH-205]
  * client: Improved detection of Nomad binary [GH-181]
  * driver/docker: Docker dynamic port mapping were not being set properly
    [GH-199]

## 0.1.0 (September 28, 2015)

  * Initial release
<|MERGE_RESOLUTION|>--- conflicted
+++ resolved
@@ -1,5 +1,3 @@
-<<<<<<< HEAD
-=======
 ## 0.7.0 (November 1, 2017)
 
 __BACKWARDS INCOMPATIBILITIES:__
@@ -55,7 +53,6 @@
  * client/template: Fix issue in which secrets would be renewed too aggressively
    [GH-3360]
 
->>>>>>> 1292569a
 ## 0.6.3 (September 11, 2017)
 
 BUG FIXES:
@@ -65,17 +62,11 @@
  * cli: Sort task groups when displaying a deployment [GH-3137]
  * cli: Handle reading files that are in a symlinked directory [GH-3164]
  * cli: All status commands handle even UUID prefixes with hyphens [GH-3122]
-<<<<<<< HEAD
- * cli: Fix autocompletion of paths that include directories on zsh [GH-3129] 
- * cli: Fix job deployment -latest handling of jobs without deployments
-   [GH-3166]
-=======
  * cli: Fix autocompletion of paths that include directories on zsh [GH-3129]
  * cli: Fix job deployment -latest handling of jobs without deployments
    [GH-3166]
  * cli: Hide CLI commands not expected to be run by user from autocomplete
    suggestions [GH-3177]
->>>>>>> 1292569a
  * cli: Status command honors exact job match even when it is the prefix of
    another job [GH-3120]
  * cli: Fix setting of TLSServerName for node API Client. This fixes an issue of
