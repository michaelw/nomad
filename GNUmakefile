PROJECT_ROOT := $(patsubst %/,%,$(dir $(abspath $(lastword $(MAKEFILE_LIST)))))
THIS_OS := $(shell uname)

GIT_COMMIT := $(shell git rev-parse HEAD)
GIT_DIRTY := $(if $(shell git status --porcelain),+CHANGES)

GO_LDFLAGS := "-X main.GitCommit=$(GIT_COMMIT)$(GIT_DIRTY)"
GO_TAGS =

default: help

ifeq (,$(findstring $(THIS_OS),Darwin Linux FreeBSD))
$(error Building Nomad is currently only supported on Darwin and Linux.)
endif

# On Linux we build for Linux, Windows, and potentially Linux+LXC
ifeq (Linux,$(THIS_OS))

# Detect if we have LXC on the path
ifeq (0,$(shell pkg-config --exists lxc; echo $$?))
HAS_LXC="true"
endif

ALL_TARGETS += linux_386 \
	linux_amd64 \
	linux_arm \
	linux_arm64 \
	windows_386 \
	windows_amd64

ifeq ("true",$(HAS_LXC))
ALL_TARGETS += linux_amd64-lxc
endif
endif

# On MacOS, we only build for MacOS
ifeq (Darwin,$(THIS_OS))
ALL_TARGETS += darwin_amd64
endif

# On FreeBSD, we only build for FreeBSD
ifeq (FreeBSD,$(THIS_OS))
ALL_TARGETS += freebsd_amd64
endif

pkg/darwin_amd64/nomad: $(SOURCE_FILES) ## Build Nomad for darwin/amd64
	@echo "==> Building $@ with tags $(GO_TAGS)..."
	@CGO_ENABLED=1 GOOS=darwin GOARCH=amd64 \
		go build \
		-ldflags $(GO_LDFLAGS) \
		-tags "$(GO_TAGS)" \
		-o "$@"

pkg/freebsd_amd64/nomad: $(SOURCE_FILES) ## Build Nomad for freebsd/amd64
	@echo "==> Building $@..."
	@CGO_ENABLED=1 GOOS=freebsd GOARCH=amd64 \
		go build \
		-ldflags $(GO_LDFLAGS) \
		-tags "$(GO_TAGS)" \
		-o "$@"

pkg/linux_386/nomad: $(SOURCE_FILES) ## Build Nomad for linux/386
	@echo "==> Building $@ with tags $(GO_TAGS)..."
	@CGO_ENABLED=1 GOOS=linux GOARCH=386 \
		go build \
		-ldflags $(GO_LDFLAGS) \
		-tags "$(GO_TAGS)" \
		-o "$@"

pkg/linux_amd64/nomad: $(SOURCE_FILES) ## Build Nomad for linux/amd64
	@echo "==> Building $@ with tags $(GO_TAGS)..."
	@CGO_ENABLED=1 GOOS=linux GOARCH=amd64 \
		go build \
		-ldflags $(GO_LDFLAGS) \
		-tags "$(GO_TAGS)" \
		-o "$@"

pkg/linux_arm/nomad: $(SOURCE_FILES) ## Build Nomad for linux/arm
	@echo "==> Building $@ with tags $(GO_TAGS)..."
	@CGO_ENABLED=1 GOOS=linux GOARCH=arm CC=arm-linux-gnueabihf-gcc-5 \
		go build \
		-ldflags $(GO_LDFLAGS) \
		-tags "$(GO_TAGS)" \
		-o "$@"

pkg/linux_arm64/nomad: $(SOURCE_FILES) ## Build Nomad for linux/arm64
	@echo "==> Building $@ with tags $(GO_TAGS)..."
	@CGO_ENABLED=1 GOOS=linux GOARCH=arm64 CC=aarch64-linux-gnu-gcc-5 \
		go build \
		-ldflags $(GO_LDFLAGS) \
		-tags "$(GO_TAGS)" \
		-o "$@"

# If CGO support for Windows is ever required, set the following variables
# in the environment for `go build` for both the windows/amd64 and the
# windows/386 targets:
#	CC=i686-w64-mingw32-gcc
#	CXX=i686-w64-mingw32-g++
pkg/windows_386/nomad: $(SOURCE_FILES) ## Build Nomad for windows/386
	@echo "==> Building $@ with tags $(GO_TAGS)..."
	@CGO_ENABLED=1 GOOS=windows GOARCH=386 \
		go build \
		-ldflags $(GO_LDFLAGS) \
		-tags "$(GO_TAGS)" \
		-o "$@.exe"

pkg/windows_amd64/nomad: $(SOURCE_FILES) ## Build Nomad for windows/amd64
<<<<<<< HEAD
	@echo "==> Building $@..."
=======
	@echo "==> Building $@ with tags $(GO_TAGS)..."
>>>>>>> 1292569a
	@CGO_ENABLED=1 GOOS=windows GOARCH=amd64 \
		go build \
		-ldflags $(GO_LDFLAGS) \
		-tags "$(GO_TAGS)" \
		-o "$@.exe"

pkg/linux_amd64-lxc/nomad: $(SOURCE_FILES) ## Build Nomad+LXC for linux/amd64
	@echo "==> Building $@ with tags $(GO_TAGS)..."
	@CGO_ENABLED=1 GOOS=linux GOARCH=amd64 \
		go build \
		-ldflags $(GO_LDFLAGS) \
		-tags "$(GO_TAGS) lxc" \
		-o "$@"

# Define package targets for each of the build targets we actually have on this system
define makePackageTarget

pkg/$(1).zip: pkg/$(1)/nomad
	@echo "==> Packaging for $(1)..."
	@zip -j pkg/$(1).zip pkg/$(1)/*

endef

# Reify the package targets
$(foreach t,$(ALL_TARGETS),$(eval $(call makePackageTarget,$(t))))

.PHONY: bootstrap
bootstrap: deps lint-deps # Install all dependencies

.PHONY: deps
deps:  ## Install build and development dependencies
	@echo "==> Updating build dependencies..."
	go get -u github.com/kardianos/govendor
	go get -u github.com/ugorji/go/codec/codecgen
	go get -u github.com/jteeuwen/go-bindata/...
	go get -u github.com/elazarl/go-bindata-assetfs/...
	go get -u github.com/a8m/tree/cmd/tree

.PHONY: lint-deps
lint-deps: ## Install linter dependencies
	@echo "==> Updating linter dependencies..."
	go get -u github.com/alecthomas/gometalinter
	gometalinter --install

.PHONY: check
check: ## Lint the source code
	@echo "==> Linting source code..."
	@gometalinter \
		--deadline 10m \
		--vendor \
		--exclude='.*\.generated\.go' \
		--exclude='.*bindata_assetfs\.go' \
		--skip="ui/" \
		--sort="path" \
		--aggregate \
		--enable-gc \
		--disable-all \
		--enable goimports \
		--enable misspell \
		--enable vet \
		--enable deadcode \
		--enable varcheck \
		--enable ineffassign \
		--enable structcheck \
		--enable unconvert \
		--enable gas \
		--enable gofmt \
		./...
	@echo "==> Spell checking website..."
	@misspell -error -source=text website/source/

.PHONY: checkscripts
checkscripts: ## Lint shell scripts
	@echo "==> Linting scripts..."
	@shellcheck ./scripts/*

generate: LOCAL_PACKAGES = $(shell go list ./... | grep -v '/vendor/')
generate: ## Update generated code
	@go generate $(LOCAL_PACKAGES)

.PHONY: dev
dev: GOOS=$(shell go env GOOS)
dev: GOARCH=$(shell go env GOARCH)
dev: GOPATH=$(shell go env GOPATH)
dev: DEV_TARGET=pkg/$(GOOS)_$(GOARCH)$(if $(HAS_LXC),-lxc)/nomad
dev: ## Build for the current development platform
	@echo "==> Removing old development build..."
	@rm -f $(PROJECT_ROOT)/$(DEV_TARGET)
	@rm -f $(PROJECT_ROOT)/bin/nomad
	@rm -f $(GOPATH)/bin/nomad
	@$(MAKE) --no-print-directory \
		$(DEV_TARGET) \
		GO_TAGS=nomad_test $(NOMAD_UI_TAG)
	@mkdir -p $(PROJECT_ROOT)/bin
	@mkdir -p $(GOPATH)/bin
	@cp $(PROJECT_ROOT)/$(DEV_TARGET) $(PROJECT_ROOT)/bin/
	@cp $(PROJECT_ROOT)/$(DEV_TARGET) $(GOPATH)/bin

.PHONY: prerelease
prerelease: GO_TAGS=ui
prerelease: check generate ember-dist static-assets ## Generate all the static assets for a Nomad release

.PHONY: release
release: GO_TAGS=ui
release: clean $(foreach t,$(ALL_TARGETS),pkg/$(t).zip) ## Build all release packages which can be built on this platform.
	@echo "==> Results:"
	@tree --dirsfirst $(PROJECT_ROOT)/pkg

.PHONY: test
test: ## Run the Nomad test suite and/or the Nomad UI test suite
	@if [ ! $(SKIP_NOMAD_TESTS) ]; then \
		make test-nomad; \
		fi
	@if [ $(RUN_UI_TESTS) ]; then \
		make test-ui; \
		fi

.PHONY: test-nomad
test-nomad: dev ## Run Nomad test suites
	@echo "==> Running Nomad test suites:"
	@NOMAD_TEST_RKT=1 \
		go test \
			-cover \
			-timeout=900s \
			-tags="nomad_test $(if $(HAS_LXC),lxc)" \
			./...

.PHONY: clean
clean: GOPATH=$(shell go env GOPATH)
clean: ## Remove build artifacts
	@echo "==> Cleaning build artifacts..."
	@rm -rf "$(PROJECT_ROOT)/bin/"
	@rm -rf "$(PROJECT_ROOT)/pkg/"
	@rm -f "$(GOPATH)/bin/nomad"

.PHONY: travis
travis: ## Run Nomad test suites with output to prevent timeouts under Travis CI
	@sh -C "$(PROJECT_ROOT)/scripts/travis.sh"

.PHONY: testcluster
testcluster: ## Bring up a Linux test cluster using Vagrant. Set PROVIDER if necessary.
	vagrant up nomad-server01 \
		nomad-server02 \
		nomad-server03 \
		nomad-client01 \
		nomad-client02 \
		nomad-client03 \
		$(if $(PROVIDER),--provider $(PROVIDER))

.PHONY: static-assets
static-assets: ## Compile the static routes to serve alongside the API
	@echo "--> Generating static assets"
	@go-bindata-assetfs -pkg agent -prefix ui -modtime 1480000000 -tags ui ./ui/dist/...
	@mv bindata_assetfs.go command/agent

.PHONY: test-ui
test-ui: ## Run Noma UI test suite
	@echo "--> Installing JavaScript assets"
	@cd ui && yarn install
	@cd ui && npm install phantomjs-prebuilt
	@echo "--> Running ember tests"
	@cd ui && phantomjs --version
	@cd ui && npm test

.PHONY: ember-dist
ember-dist: ## Build the static UI assets from source
	@echo "--> Installing JavaScript assets"
	@cd ui && yarn install
	@cd ui && npm rebuild node-sass
	@echo "--> Building Ember application"
	@cd ui && npm run build

.PHONY: dev-ui
dev-ui: ember-dist static-assets
	@$(MAKE) NOMAD_UI_TAG="ui" dev ## Build a dev binary with the UI baked in

HELP_FORMAT="    \033[36m%-25s\033[0m %s\n"
.PHONY: help
help: ## Display this usage information
	@echo "Valid targets:"
	@grep -E '^[^ ]+:.*?## .*$$' $(MAKEFILE_LIST) | \
		sort | \
		awk 'BEGIN {FS = ":.*?## "}; \
			{printf $(HELP_FORMAT), $$1, $$2}'
	@echo "\nThis host will build the following targets if 'make release' is invoked:"
	@echo $(ALL_TARGETS) | sed 's/^/    /'<|MERGE_RESOLUTION|>--- conflicted
+++ resolved
@@ -105,11 +105,7 @@
 		-o "$@.exe"
 
 pkg/windows_amd64/nomad: $(SOURCE_FILES) ## Build Nomad for windows/amd64
-<<<<<<< HEAD
-	@echo "==> Building $@..."
-=======
-	@echo "==> Building $@ with tags $(GO_TAGS)..."
->>>>>>> 1292569a
+	@echo "==> Building $@ with tags $(GO_TAGS)..."
 	@CGO_ENABLED=1 GOOS=windows GOARCH=amd64 \
 		go build \
 		-ldflags $(GO_LDFLAGS) \
